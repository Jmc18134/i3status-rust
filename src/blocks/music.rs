use std::time::{Duration, Instant};
use std::sync::mpsc::Sender;
use std::thread;
use std::boxed::Box;

use scheduler::Task;
use input::I3BarEvent;
use block::Block;
use widgets::rotatingtext::RotatingTextWidget;
use widgets::button::ButtonWidget;
use widget::{State, I3BarWidget};

use blocks::dbus::{Connection, BusType, stdintf, ConnectionItem, Message, arg};
use self::stdintf::OrgFreedesktopDBusProperties;
use serde_json::Value;
use uuid::Uuid;

pub struct Music {
    id: String,
    current_song: RotatingTextWidget,
    prev: Option<ButtonWidget>,
    play: Option<ButtonWidget>,
    next: Option<ButtonWidget>,
    dbus_conn: Connection,
    player_avail: bool,
    marquee: bool,
    player: String,
}

impl Music {
    pub fn new(config: Value, send: Sender<Task>, theme: &Value) -> Music {
        let id: String = Uuid::new_v4().simple().to_string();
        let id_copy = id.clone();

        thread::spawn(move || {
            let c = Connection::get_private(BusType::Session).unwrap();
            c.add_match("interface='org.freedesktop.DBus.Properties',member='PropertiesChanged'").unwrap();
            loop {
                for ci in c.iter(100000) {
                    match ci {
                        ConnectionItem::Signal(msg) => {
                            if &*msg.path().unwrap() == "/org/mpris/MediaPlayer2" {
                                if &*msg.member().unwrap() == "PropertiesChanged" {
                                    send.send(Task {
                                        id: id.clone(),
                                        update_time: Instant::now()
                                    }).unwrap();
                                }
                            }
                        }, _ => {}
                    }
                }
            }
        });

        let buttons = config["buttons"].as_array().expect("'buttons' must be an array of 'play', 'next' and/or 'prev'!");
        let mut play: Option<ButtonWidget> = None;
        let mut prev: Option<ButtonWidget> = None;
        let mut next: Option<ButtonWidget> = None;
        for button in buttons {
            match button.as_str().expect("Music button identifiers must be Strings") {
                "play" =>
                    play = Some(ButtonWidget::new(theme.clone(), "play")
                        .with_icon("music_play").with_state(State::Info)),
                "next" =>
                    next = Some(ButtonWidget::new(theme.clone(), "next")
                        .with_icon("music_next").with_state(State::Info)),
                "prev" =>
                    prev = Some(ButtonWidget::new(theme.clone(), "prev")
                        .with_icon("music_prev").with_state(State::Info)),
                x => panic!("Unknown Music button identifier! {}", x)
            };
        }

        Music {
            id: id_copy,
            current_song: RotatingTextWidget::new(Duration::new(10, 0),
                                                               Duration::new(0, 500000000),
                                                               get_u64_default!(config, "max_width", 21) as usize,
                                                               theme.clone()).with_icon("music").with_state(State::Info),
            prev: prev,
            play: play,
            next: next,
            dbus_conn: Connection::get_private(BusType::Session).unwrap(),
            player_avail: false,
            player: get_str!(config, "player"),
            marquee: get_bool_default!(config, "marquee", true),
        }
    }
}


impl Block for Music
{
    fn id(&self) -> &str {
        &self.id
    }

    fn update(&mut self) -> Option<Duration> {
        let (rotated, next) = if self.marquee {self.current_song.next()} else {(false, None)};

        if !rotated {
            let c = self.dbus_conn.with_path(
            format!("org.mpris.MediaPlayer2.{}", self.player),
            "/org/mpris/MediaPlayer2", 1000);
            let data = c.get("org.mpris.MediaPlayer2.Player", "Metadata");

            if data.is_err() {
                self.current_song.set_text(String::from(""));
                self.player_avail = false;
            } else {
                let metadata = data.unwrap();

                let (title, artist) = extract_from_metadata(metadata).unwrap_or((String::new(), String::new()));

                self.current_song.set_text(format!("{} | {}", title, artist));
                self.player_avail = true;
            }
            if let Some(ref mut play) = self.play {
                let data = c.get("org.mpris.MediaPlayer2.Player", "PlaybackStatus");
                if data.is_err() {
                    play.set_icon("music_play")
                } else {
                    let state = data.unwrap().0;
                    if state.as_str().unwrap() != "Playing" {
                        play.set_icon("music_play");
                    } else {
                        play.set_icon("music_pause");
                    }
                }
            }
        }
        if next.is_none() && !self.marquee {
            None
        } else if next.is_none() {
            Some(Duration::new(1, 0))
        } else {
            next
        }
    }


<<<<<<< HEAD
    fn click_left(&mut self, event: &I3barEvent) {
=======
    fn click(&mut self, event: &I3BarEvent) {
>>>>>>> 7d954f57
        if event.name.is_some() {
            let action = match &event.name.clone().unwrap() as &str {
                "play" => "PlayPause",
                "next" => "Next",
                "prev" => "Previous",
                _ => ""
            };
            if action != "" {
                let m = Message::new_method_call(format!("org.mpris.MediaPlayer2.{}",
                                                         self.player),
                                                 "/org/mpris/MediaPlayer2",
                                                 "org.mpris.MediaPlayer2.Player",
                                                 action).unwrap();
                self.dbus_conn.send(m).unwrap();
            }
        }
    }

    fn view(&self) -> Vec<&I3BarWidget> {
        if self.player_avail {
            let mut elements: Vec<&I3BarWidget> = Vec::new();
            elements.push(&self.current_song);
            if let Some(ref prev) = self.prev {
                elements.push(prev);
            }
            if let Some(ref play) = self.play {
                elements.push(play);;
            }
            if let Some(ref next) = self.next {
                elements.push(next);;
            }
            elements
        } else {
            vec!(&self.current_song)
        }
    }
}

fn extract_from_metadata(metadata: arg::Variant<Box<arg::RefArg>>) -> Result<(String, String), ()> {
    let mut title = String::new();
    let mut artist = String::new();

    let mut iter = metadata.0.as_iter().ok_or(())?;

    while let Some(key) = iter.next() {
        let value = iter.next().ok_or(())?;
        match key.as_str().ok_or(())? {
            "xesam:artist" => {
                artist = String::from(value.as_iter().ok_or(())?.nth(0).ok_or(())?
                    .as_iter().ok_or(())?.nth(0).ok_or(())?
                    .as_iter().ok_or(())?.nth(0).ok_or(())?
                    .as_str().ok_or(())?)
            },
            "xesam:title" => {
                title = String::from(value.as_str().ok_or(())?)
            }
            _ => {}
        };
    }
    Ok((title, artist))
}<|MERGE_RESOLUTION|>--- conflicted
+++ resolved
@@ -140,11 +140,7 @@
     }
 
 
-<<<<<<< HEAD
-    fn click_left(&mut self, event: &I3barEvent) {
-=======
     fn click(&mut self, event: &I3BarEvent) {
->>>>>>> 7d954f57
         if event.name.is_some() {
             let action = match &event.name.clone().unwrap() as &str {
                 "play" => "PlayPause",
